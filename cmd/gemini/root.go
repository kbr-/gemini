--- conflicted
+++ resolved
@@ -86,12 +86,9 @@
 	asyncObjectStabilizationAttempts int
 	asyncObjectStabilizationDelay    time.Duration
 	useLWT                           bool
-<<<<<<< HEAD
-	useServerSideTimestamps          bool
-=======
 	testClusterHostSelectionPolicy   string
 	oracleClusterHostSelectionPolicy string
->>>>>>> b5960e72
+	useServerSideTimestamps          bool
 )
 
 const (
@@ -515,12 +512,9 @@
 	rootCmd.Flags().IntVarP(&asyncObjectStabilizationAttempts, "async-objects-stabilization-attempts", "", 10, "Maximum number of attempts to validate result sets from MV and SI")
 	rootCmd.Flags().DurationVarP(&asyncObjectStabilizationDelay, "async-objects-stabilization-backoff", "", 10*time.Millisecond, "Duration between attempts to validate result sets from MV and SI for example 10ms or 1s")
 	rootCmd.Flags().BoolVarP(&useLWT, "use-lwt", "", false, "Emit LWT based updates")
-<<<<<<< HEAD
-	rootCmd.Flags().BoolVarP(&useServerSideTimestamps, "use-server-timestamps", "", false, "Use server-side generated timestamps for writes")
-=======
 	rootCmd.Flags().StringVarP(&oracleClusterHostSelectionPolicy, "oracle-host-selection-policy", "", "round-robin", "Host selection policy used by the driver for the oracle cluster: round-robin|host-pool|token-aware")
 	rootCmd.Flags().StringVarP(&testClusterHostSelectionPolicy, "test-host-selection-policy", "", "round-robin", "Host selection policy used by the driver for the test cluster: round-robin|host-pool|token-aware")
->>>>>>> b5960e72
+	rootCmd.Flags().BoolVarP(&useServerSideTimestamps, "use-server-timestamps", "", false, "Use server-side generated timestamps for writes")
 }
 
 func printSetup() error {
